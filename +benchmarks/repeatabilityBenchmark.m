--- conflicted
+++ resolved
@@ -90,15 +90,11 @@
 %     Normalise the frames to constant scale (defaults is true for
 %     detector repeatability tests, see Mikolajczyk et. al 2005).
 %
-<<<<<<< HEAD
-%   CropFrames:: true
-=======
-%   NormalisedScale :: [30]
+%   NormalisedScale:: 30
 %     When frames scale normalisation applied, fixed scale to which it is
 %     normalised to.
 %
-%   CropFrames:: [true]
->>>>>>> 16630f39
+%   CropFrames:: true
 %     Crop the frames out of overlaping regions (regions present in both
 %     images).
 %
