classdef kristianEvalBenchmark < benchmarks.genericBenchmark ...
    & helpers.GenericInstaller & helpers.Logger
  %KRISTIANEVALBENCHMARK Kristians Mikolajczyk's affine detectors test
  %   Implements test interface for Kristian's testing script of affine
  %   covarinat image regions (frames).
  %
  %   Options:
  %
  %   OverlapError :: [0.4]
  %     Overlap error of the ellipses for which the repScore is
  %     calculated. Can be only in {0.1, 0.2, ... ,0.9}.
  %
<<<<<<< HEAD
  %   CommonPart :: [true]
  %     Normalise frames into same scale and crop frames out 
  %     of overlap regions when true.
=======
  %   CommonPart :: [1]
  %     flag should be set to 1 for repeatability and 0 for descriptor 
  %     performance
>>>>>>> cfe1f20b
  %
  
  properties
    opts                % Options of the km eval
  end
  
  properties (Constant)
    defOverlapError = 0.4;
<<<<<<< HEAD
    defCommonPart = true;
=======
    defCommonPart = 1;
>>>>>>> cfe1f20b
    installDir = fullfile('data','software','repeatability','');
    keyPrefix = 'kmEval';
    testTypeKeys = {'rep','rep+match'};
    url = 'http://www.robots.ox.ac.uk/~vgg/research/affine/det_eval_files/repeatability.tar.gz';
  end
  
  methods
    function obj = kristianEvalBenchmark(varargin)
      import benchmarks.*;
      import helpers.*;
      
      obj.benchmarkName = 'kristian_eval'; 
      
      obj.opts.overlapError = kristianEvalBenchmark.defOverlapError;
      obj.opts.commonPart = kristianEvalBenchmark.defCommonPart;
      [obj.opts varargin] = vl_argparse(obj.opts,varargin);
      
      % Index of a value from the test results corresponding to idx*10 overlap
      % error. Kristian eval. computes only overlap errors in step of 0.1
      overlapErr = obj.opts.overlapError;
      overlapErrIdx = round(overlapErr*10);
      if (overlapErr*10 - overlapErrIdx) ~= 0
          obj.warn(['KM benchmark supports only limited set of overlap errors. ',...
             'Your overlap error was rounded.']);
      end
       
      obj.configureLogger(obj.benchmarkName,varargin);
      
      if(~obj.isInstalled())
        obj.warn('Kristian''s benchmark not found, installing dependencies...');
        obj.installDeps();
      end   
    end
    
    function [repScore, numCorresp, matchScore, numMatches] = ...
                testDetector(obj, detector, tf, imageAPath, imageBPath)
      %TESTDETECTOR Compute repeatability and matching score.
      %  [REP NUM_CORR MATCHING NUM_MATCHES] = testDetector(DETECTOR,
      %     TF, IMAGEA_PATH, IMAGEB_PATH) Compute repeatability REP 
      %     and matching score MATCHING of detector DETECTOR and its 
      %     frames and descriptors extracted from images defined by 
      %     their path IMAGEA_PATH and IMAGEB_PATH whose geometry is 
      %     related by homography TF.
      %     NUM_CORR is number of found correspondences and 
      %     NUM_MATHCES number of matching detected features.
      %     This function caches results.
      %  [REP NUM_CORR] = testDetector(DETECTOR, TF, IMAGEA_PATH, 
      %     IMAGEB_PATH) Compute only repeatability of the detector
      %     based only on detected frames.
      import helpers.*;
      import benchmarks.*;
      
      obj.info('Comparing frames from det. %s and images %s and %s.',...
          detector.detectorName,getFileName(imageAPath),getFileName(imageBPath));
      
      imageASign = helpers.fileSignature(imageAPath);
      imageBSign = helpers.fileSignature(imageBPath);
      resultsKey = cell2str({obj.keyPrefix, obj.getSignature(), ...
        detector.getSignature(), imageASign, imageBSign});
      cachedResults = DataCache.getData(resultsKey);
      
      if isempty(cachedResults)
        if nargout == 4
          [framesA descriptorsA] = detector.extractFeatures(imageAPath);
          [framesB descriptorsB] = detector.extractFeatures(imageBPath);
          [repScore, numCorresp, matchScore, numMatches] = ...
            obj.testFeatures(tf, imageAPath, imageBPath, ...
                             framesA, framesB, descriptorsA, descriptorsB);
        else
          [framesA] = detector.extractFeatures(imageAPath);
          [framesB] = detector.extractFeatures(imageBPath);
          [repScore, numCorresp] = ...
            obj.testFeatures(tf, imageAPath, imageBPath, framesA, framesB);
          matchScore = -1;
          numMatches = -1;
        end
        
        results = {repScore numCorresp matchScore numMatches};
        DataCache.storeData(results, resultsKey);
      else
        obj.debug('Results loaded from cache');
        
        [repScore numCorresp matchScore numMatches] = cachedResults{:};
      end
      
    end

    function [repScore numCorresp matchScore numMatches] = ... 
               testFeatures(obj, tf, imageAPath, imageBPath, ...
                 framesA, framesB, descriptorsA, descriptorsB)
      %TESTFEATURES Compute repeatability and matching score of image features
      %  [REP NUM_CORR MATCHING NUM_MATCHES] = testFeatures(TF, 
      %     IMAGEA_PATH, IMAGEB_PATH, FRAMES_A, FRAMES_B, 
      %     DESCRIPTORS_A, DESCRIPTORS_B) Compute repeatability REP and
      %     matching MATHICNG score between FRAMES_A and FRAMES_B which 
      %     are related by homography TF and their descriptors 
      %     DESCRIPTORS_A and DESCRIPTORS_B which were extracted from 
      %     images IMAGE_A and IMAGE_B.
      %  [REP NUM_CORR] = testFeatures(TF, IMAGEA_PATH, IMAGEB_PATH, 
      %     FRAMES_A, FRAMES_B) Compute only repeatability between the
      %     the frames FRAMES_A and FRAMES_B.
      import benchmarks.*;
      import helpers.*;
      
      obj.info('Computing kristian eval benchmark between %d/%d frames.',...
          size(framesA,2),size(framesB,2));
      
      startTime = tic;
      
      if nargout == 4 && ~exist('descriptorsB','var') 
        obj.warn('Unable to calculate match score without descriptors.');
      end
      
      if nargout == 2
        descriptorsA = [];
        descriptorsB = [];
      end
     
      krisDir = kristianEvalBenchmark.installDir;
      tmpFile = tempname;
      ellBFile = [tmpFile 'ellB.txt'];
      tmpHFile = [tmpFile 'H.txt'];
      ellAFile = [tmpFile 'ellA.txt'];
      ellAFrames = localFeatures.helpers.frameToEllipse(framesA);
      ellBFrames = localFeatures.helpers.frameToEllipse(framesB);
      localFeatures.helpers.writeFeatures(ellAFile,ellAFrames, descriptorsA);
      localFeatures.helpers.writeFeatures(ellBFile,ellBFrames, descriptorsB);
      H = tf;
      save(tmpHFile,'H','-ASCII');
      overlap_err_idx = round(obj.opts.overlapError*10);

      addpath(krisDir);
      rehash;
      [err, tmprepScore, tmpnumCorresp, matchScore, numMatches] ...
          = repeatability(ellAFile,ellBFile,tmpHFile,imageAPath,...
              imageBPath,obj.opts.commonPart);
      rmpath(krisDir);

      repScore = tmprepScore(overlap_err_idx)./100;
      numCorresp = tmpnumCorresp(overlap_err_idx);
      matchScore = matchScore ./ 100;
      delete(ellAFile);
      delete(ellBFile);
      delete(tmpHFile);
      
      obj.info('Repeatability: %g \t Num correspondences: %g',repScore,numCorresp);
      
      obj.info('Match score: %g \t Num matches: %g',matchScore,numMatches);
      
      timeElapsed = toc(startTime);
      obj.debug('Score between %d/%d frames comp. in %gs',...
        size(framesA,2),size(framesB,2),timeElapsed);
    end
 
    function signature = getSignature(obj)
      signature = helpers.struct2str(obj.opts);
    end
  end
  
   methods (Static)
    function cleanDeps()
    end

    function deps = getDependencies()
      deps = {helpers.Installer(),benchmarks.helpers.Installer()};
    end
    
    function [srclist flags] = getMexSources()
      import benchmarks.*;
      path = kristianEvalBenchmark.installDir;
      srclist = {fullfile(path,'c_eoverlap.cxx')};
      flags = {''};
    end
    
    function [urls dstPaths] = getTarballsList()
      import benchmarks.*;
      urls = {kristianEvalBenchmark.url};
      dstPaths = {kristianEvalBenchmark.installDir};
    end
    
   end
end
<|MERGE_RESOLUTION|>--- conflicted
+++ resolved
@@ -10,15 +10,9 @@
   %     Overlap error of the ellipses for which the repScore is
   %     calculated. Can be only in {0.1, 0.2, ... ,0.9}.
   %
-<<<<<<< HEAD
-  %   CommonPart :: [true]
-  %     Normalise frames into same scale and crop frames out 
-  %     of overlap regions when true.
-=======
   %   CommonPart :: [1]
   %     flag should be set to 1 for repeatability and 0 for descriptor 
   %     performance
->>>>>>> cfe1f20b
   %
   
   properties
@@ -27,11 +21,7 @@
   
   properties (Constant)
     defOverlapError = 0.4;
-<<<<<<< HEAD
-    defCommonPart = true;
-=======
     defCommonPart = 1;
->>>>>>> cfe1f20b
     installDir = fullfile('data','software','repeatability','');
     keyPrefix = 'kmEval';
     testTypeKeys = {'rep','rep+match'};
@@ -185,7 +175,7 @@
       obj.debug('Score between %d/%d frames comp. in %gs',...
         size(framesA,2),size(framesB,2),timeElapsed);
     end
- 
+
     function signature = getSignature(obj)
       signature = helpers.struct2str(obj.opts);
     end
