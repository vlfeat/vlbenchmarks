--- conflicted
+++ resolved
@@ -1,5 +1,4 @@
-<<<<<<< HEAD
-function well = warpEllipse(H, ell)
+function well = warpEllipse(H, ell, varargin)
 % WARPELLIPSE Warp elliptical frame through homography
 %   WELL = WARPELLIPSE(H, ELL) warps the ellptical frame(s) ELL by
 %   using the homography matrix H. The homography is assumed to be
@@ -11,46 +10,15 @@
 
 % AUTORIGHTS
 
-  % take out MATLAB 1,1 origin
-  ell(1:2,:) = ell(1:2,:) - 1 ;
-  well = zeros(size(ell));
-
-  for i=1:size(ell,2)
-    S = [ell(3,i) ell(4,i) 0 ; ell(4,i)  ell(5,i) 0 ; 0 0 -1] ;
-    T = [1 0 ell(1,i) ; 0 1 ell(2,i) ; 0 0 1] ;
-
-    M = H * T * S * T' * H' ;
-    M = - M / M(3,3) ;
-
-    t_ = - M(1:2,3) ;
-    S_ = M(1:2,1:2) + t_*t_' ;
-
-    well(:,i) = [t_ ; S_([1;2;4])] ;
-  end
-
-  % put back MATLAB 1,1 origin
-  well(1:2,:) = well(1:2,:) + 1 ;
-=======
-function well = warpEllipse(H, ell, varargin)
-% warpEllipse  Warp elliptical frames through homography
-%   WELL = WARPELLIPSE(H,ELL) Warps ellipse ELL to WELL using linear 
-%     transformation H.
-%   WELL = WARPELLIPSE(H,ELL,'OptionName',OptionValue) Allows to specify
-%     further options.
-%
-% Accpeted Options:
-%   Method :: ['standard']
-%     Specify the numerical method used for ellipse warping. Allowed 
-%     options are 'standard' and 'km' which is the method used in 
-%     the IJCV2004 benchmark.
-%
-%   Author:: Andrea Vedaldi
+% take out MATLAB 1,1 origin
+ell(1:2,:) = ell(1:2,:) - 1 ;
 
 import helpers.*;
 opts.method = 'standard';
 opts = vl_argparse(opts, varargin);
 
 well = zeros(size(ell));
+
 for i=1:size(ell,2)
   switch opts.method
     case 'standard'
@@ -64,7 +32,7 @@
     S_ = M(1:2,1:2) + t_*t_' ;
 
     well(:,i) = [t_ ; S_([1;2;4])] ;
-    
+
     case 'km'
     % Kristian's Solution
     Mi1=[ell(3,i) ell(4,i);ell(4,i) ell(5,i)];
@@ -86,10 +54,11 @@
     well(2,i)=l1_2(2);
     BMB=Aff*Mi1*Aff';
     well(3:5,i)=[BMB(1);BMB(2); BMB(4)];
-    
+
     otherwise
       error('Invalid method.');
   end
 end
->>>>>>> cfe1f20b
+% put back MATLAB 1,1 origin
+well(1:2,:) = well(1:2,:) + 1 ;
 end