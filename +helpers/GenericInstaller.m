--- conflicted
+++ resolved
@@ -30,12 +30,9 @@
 %   The method installDeps() executes all the installation steps.
 
 % AUTORIGHTS
-<<<<<<< HEAD
-=======
   properties (Constant)
     unpackedTagFileExt = '.unpacked';
   end
->>>>>>> cfe1f20b
 
   methods
     function res = isInstalled(obj)
