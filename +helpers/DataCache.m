--- conflicted
+++ resolved
@@ -70,10 +70,7 @@
       % STOREDATA(DATA,KEY) - Store data DATA identified by key KEY.
       import helpers.DataCache;
       import helpers.*;
-<<<<<<< HEAD
-=======
       DataCache.waitForUnlock();
->>>>>>> cfe1f20b
       dataFile = DataCache.buildDataFileName(key);
       
       if ~exist(DataCache.dataPath,'dir')
