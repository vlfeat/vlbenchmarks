--- conflicted
+++ resolved
@@ -14,29 +14,15 @@
 %
 %   See <a href="matlab: help affineDetectors.exampleDetector">affineDetectors.exampleDetector</a> on how to add your own detector
 
-<<<<<<< HEAD
-%detectors{1} = affineDetectors.vlFeatDOG(); % Default options
-%detectors{2} = affineDetectors.vggMser('ms',300); % Custom options
-%detectors{3} = affineDetectors.vlFeatMser('minarea',0.001); % Custom options
-%detectors{3}.detectorName = 'MSER(VLfeat)'; % You can change the name that is
-% used for displaying results from the default also.
-detectors{1} = affineDetectors.cmpHessian();
-%detectors{5} = affineDetectors.vggAffine('Detector', 'hessian');
-%detectors{6} = affineDetectors.vggAffine('Detector', 'harris');
-% See affineDetectors.exampleDetector on how to add your own detector
-
-dataset = affineDetectors.vggDataset('category','graf');
-
-affineDetectors.runBenchmark(detectors,dataset,'verifyKristian',true, ...
-                             'ShowQualitative',false);
-=======
 detectors{1} = affineDetectors.vlFeatDOG(); % Default options
 detectors{2} = affineDetectors.vggMser('ms',30); % Custom options
 detectors{3} = affineDetectors.vlFeatMser(); % Default options
 detectors{3}.detectorName = 'MSER(VLfeat)'; % You can change the default name that is
 % used in the plot legend by modifying the above field
+%detectors{5} = affineDetectors.vggAffine('Detector', 'hessian');
+%detectors{6} = affineDetectors.vggAffine('Detector', 'harris');
 
 dataset = affineDetectors.vggDataset('category','graf');
 
-affineDetectors.runBenchmark(detectors,dataset,'ShowQualitative',true);
->>>>>>> 82b0b3a4
+affineDetectors.runBenchmark(detectors,dataset,'verifyKristian',true, ...
+                             'ShowQualitative',false);